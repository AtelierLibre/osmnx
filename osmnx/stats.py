--- conflicted
+++ resolved
@@ -24,50 +24,6 @@
 from . import utils
 from . import utils_graph
 
-<<<<<<< HEAD
-# scipy is an optional dependency for entropy stats
-try:
-    from scipy.stats import entropy
-except ImportError:
-    entropy = None
-
-
-def orientation_entropy(Gu, num_bins=36, min_length=0, weight=None):
-    """
-    Calculate undirected graph's orientation entropy.
-
-    Orientation entropy is the entropy of its edges' bidirectional bearings
-    across evenly spaced bins.
-
-    Parameters
-    ----------
-    Gu : networkx.MultiGraph
-        undirected input graph
-    num_bins : int
-        number of bins; for example, if `num_bins=36` is provided, then each
-        bin will represent 10° around the compass
-    min_length : float
-        ignore edges with `length` attributes less than `min_length`; useful
-        to ignore the noise of many very short edges
-    weight : string
-        if not None, weight edges' bearings by this (non-null) edge attribute.
-        for example, if "length" is provided, this will return 1 bearing
-        observation per meter per street, which could result in a very large
-        `bearings` array.
-
-    Returns
-    -------
-    entropy : float
-        the graph's orientation entropy
-    """
-    if entropy is None:
-        raise ImportError("scipy must be installed to calculate entropy")
-    bearings = bearing._extract_edge_bearings(Gu, min_length, weight)
-    bin_counts = bearing._bearings_distribution(bearings, num_bins)
-    return entropy(bin_counts)
-
-=======
->>>>>>> f15e0a9f
 
 def streets_per_node(G):
     """
