--- conflicted
+++ resolved
@@ -773,61 +773,4 @@
         if is_one_way and _is_path_data_reversed(data):
             data["nodes"] = list(reversed(data["nodes"]))
 
-<<<<<<< HEAD
-        else:
-            # else, this path is not tagged as one-way or it is a walking
-            # network (you can walk both directions on a one-way street). add
-            # this path (in both directions) to the graph and set its 'oneway'
-            # attribute to False. if this is a walking network, this may very
-            # well be a one-way street (as cars/bikes go), but in a walking-
-            # only network it is a bidirectional edge
-            _add_path(G, data, one_way=False)
-
-    return G
-=======
-        _add_path(G, data, one_way=is_one_way)
-
-
-class _OSMContentHandler(xml.sax.handler.ContentHandler):
-    """
-    SAX content handler for OSM XML.
-
-    Used to build an Overpass-like response JSON object in self.object. For format
-    notes, see http://wiki.openstreetmap.org/wiki/OSM_XML#OSM_XML_file_format_notes
-    and http://overpass-api.de/output_formats.html#json
-    """
-
-    def __init__(self):
-        self._element = None
-        self.object = {"elements": []}
-
-    def startElement(self, name, attrs):
-        if name == "osm":
-            self.object.update({k: attrs[k] for k in attrs.keys() if k in {"version", "generator"}})
-
-        elif name in {"node", "way"}:
-            self._element = dict(type=name, tags={}, nodes=[], **attrs)
-            self._element.update({k: float(attrs[k]) for k in attrs.keys() if k in {"lat", "lon"}})
-            self._element.update(
-                {
-                    k: int(attrs[k])
-                    for k in attrs.keys()
-                    if k in {"id", "uid", "version", "changeset"}
-                }
-            )
-
-        elif name == "tag":
-            self._element["tags"].update({attrs["k"]: attrs["v"]})
-
-        elif name == "nd":
-            self._element["nodes"].append(int(attrs["ref"]))
-
-        elif name == "relation":
-            # Placeholder for future relation support.
-            # Look for nested members and tags.
-            pass
-
-    def endElement(self, name):
-        if name in {"node", "way"}:
-            self.object["elements"].append(self._element)
->>>>>>> 4963535e
+        _add_path(G, data, one_way=is_one_way)